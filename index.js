--- conflicted
+++ resolved
@@ -3,12 +3,7 @@
 const querystring = require("querystring");
 const url = require("url");
 const util = require("util");
-<<<<<<< HEAD
-const { execSync, spawnSync } = require("child_process");
-=======
 const { execSync } = require("child_process");
-
->>>>>>> f2e801b3
 const config = require("config");
 const parse = util.promisify(require("csv-parse"));
 const moment = require("moment");
@@ -395,22 +390,16 @@
 const generateMetadata = talk => {
   let title = titleTemplate
     .replace("${year}", conferenceYear)
-<<<<<<< HEAD
-    .replace("${title}", escapeHtml(talk.title))
     .replace("${speakers}", talk.speakers);
-  const description = escapeHtml(talk.description);
-=======
-    .replace("${speakers}", talk.speakers);
 
   if (title.length + talk.title.length <= TITLE_NB_CHARACTERS_MAX) {
-    title = title.replace("${title}", talk.title);
+    title = title.replace("${title}", escapeHtml(talk.title));
   } else {
     const remainingCharacters = TITLE_NB_CHARACTERS_MAX - title.length;
     title = title.replace("${title}", talk.title.slice(0, remainingCharacters - 1) + "…");
   }
 
-  const description = talk.description;
->>>>>>> f2e801b3
+  const description = escapeHtml(talk.description);
 
   return {
     resource: {
