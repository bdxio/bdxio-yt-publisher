--- conflicted
+++ resolved
@@ -3,11 +3,7 @@
 const querystring = require("querystring");
 const url = require("url");
 const util = require("util");
-<<<<<<< HEAD
-const { execSync, spawnSync } = require("child_process");
-=======
 const { execSync } = require("child_process");
->>>>>>> 7ee9cf71
 const config = require("config");
 const parse = util.promisify(require("csv-parse"));
 const moment = require("moment");
@@ -19,11 +15,7 @@
 const fetch = require("node-fetch");
 const prettyBytes = require("pretty-bytes");
 
-<<<<<<< HEAD
 const { escapeHtml, capitalize } = require("./strings");
-=======
-const { escapeHtml } = require("./strings");
->>>>>>> 7ee9cf71
 
 /**
  * The downloaded streams and splitted videos to upload are stored in the videos folder.
@@ -398,10 +390,7 @@
 const generateMetadata = talk => {
   let title = titleTemplate
     .replace("${year}", conferenceYear)
-<<<<<<< HEAD
     .replace("${title}", escapeHtml(talk.title))
-    .replace("${speakers}", talk.speakers);
-=======
     .replace("${speakers}", talk.speakers);
 
   if (title.length + talk.title.length <= TITLE_NB_CHARACTERS_MAX) {
@@ -411,7 +400,6 @@
     title = title.replace("${title}", talk.title.slice(0, remainingCharacters - 1) + "…");
   }
 
->>>>>>> 7ee9cf71
   const description = escapeHtml(talk.description);
 
   return {
